/*
 * Copyright 2014 Matthias Einwag
 *
 * The jawampa authors license this file to you under the Apache License,
 * version 2.0 (the "License"); you may not use this file except in compliance
 * with the License. You may obtain a copy of the License at:
 *
 * http://www.apache.org/licenses/LICENSE-2.0
 *
 * Unless required by applicable law or agreed to in writing, software
 * distributed under the License is distributed on an "AS IS" BASIS, WITHOUT
 * WARRANTIES OR CONDITIONS OF ANY KIND, either express or implied. See the
 * License for the specific language governing permissions and limitations
 * under the License.
 */

package ws.wamp.jawampa;

import io.netty.buffer.Unpooled;
import io.netty.channel.ChannelFutureListener;
import io.netty.channel.ChannelHandler;
import io.netty.channel.ChannelHandlerContext;
import io.netty.channel.EventLoopGroup;
import io.netty.channel.SimpleChannelInboundHandler;
import io.netty.channel.group.ChannelGroup;
import io.netty.channel.group.DefaultChannelGroup;
import io.netty.channel.nio.NioEventLoopGroup;

import java.util.ArrayList;
import java.util.HashMap;
import java.util.HashSet;
import java.util.Iterator;
import java.util.List;
import java.util.Map;
import java.util.Set;
import java.util.concurrent.ThreadFactory;

import rx.Scheduler;
import rx.schedulers.Schedulers;
import ws.wamp.jawampa.WampMessages.*;
import ws.wamp.jawampa.internal.IdGenerator;
import ws.wamp.jawampa.internal.IdValidator;
import ws.wamp.jawampa.internal.RealmConfig;
import ws.wamp.jawampa.internal.UriValidator;

import com.fasterxml.jackson.databind.JsonNode;
import com.fasterxml.jackson.databind.ObjectMapper;
import com.fasterxml.jackson.databind.node.ObjectNode;

/**
 * The {@link WampRouter} provides Dealer and Broker functionality for the WAMP
 * protocol.<br>
 */
public class WampRouter {
    
    final static Set<WampRoles> SUPPORTED_CLIENT_ROLES;
    static {
        SUPPORTED_CLIENT_ROLES = new HashSet<WampRoles>();
        SUPPORTED_CLIENT_ROLES.add(WampRoles.Caller);
        SUPPORTED_CLIENT_ROLES.add(WampRoles.Callee);
        SUPPORTED_CLIENT_ROLES.add(WampRoles.Publisher);
        SUPPORTED_CLIENT_ROLES.add(WampRoles.Subscriber);
    }
    
    /** Represents a realm that is exposed through the router */
    static class Realm {
        final RealmConfig config;
        final List<WampRouterHandler> channels = new ArrayList<WampRouterHandler>();
        final Map<String, Procedure> procedures = new HashMap<String, Procedure>();
        
        // Fields that are used for implementing subscription functionality
        final Map<String, Subscription> subscriptionsByTopic = new HashMap<String, Subscription>();
        final Map<Long, Subscription> subscriptionsById = new HashMap<Long, Subscription>();
        long lastUsedSubscriptionId = IdValidator.MIN_VALID_ID;
        
        public Realm(RealmConfig config) {
            this.config = config;
        }
        
        void includeChannel(WampRouterHandler channel, long sessionId, Set<WampRoles> roles) {
            channels.add(channel);
            channel.realm = this;
            channel.sessionId = sessionId;
            channel.roles = roles;
        }
        
        void removeChannel(WampRouterHandler channel, boolean removeFromList) {
            if (channel.realm == null) return;
            
            if (channel.subscriptionsById != null) {
                // Remove the channels subscriptions from our subscription table
                for (Subscription sub : channel.subscriptionsById.values()) {
                    sub.subscribers.remove(channel);
                    if (sub.subscribers.isEmpty()) {
                        // Subscription is no longer used by any client
                        subscriptionsByTopic.remove(sub.topic);
                        subscriptionsById.remove(sub.subscriptionId);
                    }
                }
                channel.subscriptionsById.clear();
                channel.subscriptionsById = null;
            }
            
            if (channel.providedProcedures != null) {
                // Remove the clients procedures from our procedure table
                for (Procedure proc : channel.providedProcedures.values()) {
                    // Clear all pending invocations and thereby inform other clients 
                    // that the proc has gone away
                    for (Invocation invoc : proc.pendingCalls) {
                        if (invoc.caller.state != RouterHandlerState.Open) continue;
                        ErrorMessage errMsg = new ErrorMessage(CallMessage.ID, invoc.callRequestId, 
                            null, ApplicationError.NO_SUCH_PROCEDURE, null, null);
                        invoc.caller.ctx.writeAndFlush(errMsg);
                    }
                    proc.pendingCalls.clear();
                    // Remove the procedure from the realm
                    procedures.remove(proc.procName);
                }
                channel.providedProcedures = null;
                channel.pendingInvocations = null;
            }
            
            channel.realm = null;
            channel.roles.clear();
            channel.roles = null;
            channel.sessionId = 0;
            
            if (removeFromList) {
                channels.remove(channel);
            }
        }
    }
    
    static class Procedure {
        final String procName;
        final WampRouterHandler provider;
        final long registrationId;
        final List<Invocation> pendingCalls = new ArrayList<WampRouter.Invocation>();
        
        public Procedure(String name, WampRouterHandler provider, long registrationId) {
            this.procName = name;
            this.provider = provider;
            this.registrationId = registrationId;
        }
    }
    
    static class Invocation {
        Procedure procedure;
        long callRequestId;
        WampRouterHandler caller;
        long invocationRequestId;
    }
    
    static class Subscription {
        final String topic;
        final long subscriptionId;
        final Set<WampRouterHandler> subscribers;
        
        public Subscription(String topic, long subscriptionId) {
            this.topic = topic;
            this.subscriptionId = subscriptionId;
            this.subscribers = new HashSet<WampRouterHandler>();
        }
    }
    
    final EventLoopGroup eventLoop;
    final Scheduler scheduler;
    
    final ObjectMapper objectMapper = new ObjectMapper();
    
    boolean isDisposed = false;
    
    final Map<String, Realm> realms;
    final ChannelGroup idleChannels;
    
    /**
     * Returns the (singlethreaded) EventLoop on which this router is running.<br>
     * This is required by other Netty ChannelHandlers that want to forward messages
     * to the router.
     */
    public EventLoopGroup eventLoop() {
        return eventLoop;
    }
    
    /**
     * Returns the Jackson {@link ObjectMapper} that is used for JSON serialization,
     * deserialization and object mapping by this router.
     */
    public ObjectMapper objectMapper() {
        return objectMapper;
    }

    WampRouter(Map<String, RealmConfig> realms) {
        
        // Populate the realms from the configuration
        this.realms = new HashMap<String, Realm>();
        for (Map.Entry<String, RealmConfig> e : realms.entrySet()) {
            Realm info = new Realm(e.getValue());
            this.realms.put(e.getKey(), info);
        }
        
        // Create an eventloop and the RX scheduler on top of it
        this.eventLoop = new NioEventLoopGroup(1, new ThreadFactory() {
            @Override
            public Thread newThread(Runnable r) {
                Thread t = new Thread(r, "WampRouterEventLoop");
                t.setDaemon(true);
                return t;
            }
        });
        this.scheduler = Schedulers.from(eventLoop);
        
        idleChannels = new DefaultChannelGroup(eventLoop.next());
    }
    
    /**
     * Closes the router.<br>
     * This will shut down all realm that are registered to the router.
     * All connections to clients on the realm will be closed.<br>
     * However pending calls will be completed through an error message
     * as far as possible.
     */
    public void close() {
        if (eventLoop.isShuttingDown() || eventLoop.isShutdown()) return;
        
        eventLoop.execute(new Runnable() {
            @Override
            public void run() {
                if (isDisposed) return;
                isDisposed = true;
                
                // Close all currently connected channels
                idleChannels.close();
                idleChannels.clear();
                
                for (Realm ri : realms.values()) {
                    for (WampRouterHandler channel : ri.channels) {
                        ri.removeChannel(channel, false);
                        channel.markAsClosed();
                        GoodbyeMessage goodbye = new GoodbyeMessage(null, ApplicationError.SYSTEM_SHUTDOWN);
                        channel.ctx.writeAndFlush(goodbye).addListener(ChannelFutureListener.CLOSE);
                    }
                    ri.channels.clear();
                }
                
                eventLoop.shutdownGracefully();
            }
        });
    }
    
    public ChannelHandler createRouterHandler() {
        return new WampRouterHandler();
    }
    
    enum RouterHandlerState {
        Open,
        Closed
    }
    
    class WampRouterHandler extends SimpleChannelInboundHandler<WampMessage> {
        
        public RouterHandlerState state = RouterHandlerState.Open;
        ChannelHandlerContext ctx;
        long sessionId;
        Realm realm;
        Set<WampRoles> roles;
        
        /**
         * Procedures that this channel provides.<br>
         * Key is the registration ID, Value is the procedure
         */
        Map<Long, Procedure> providedProcedures;
        
        Map<Long, Invocation> pendingInvocations;
        
        /** The Set of subscriptions to which this channel is subscribed */
        Map<Long, Subscription> subscriptionsById;
        
        long lastUsedId = IdValidator.MIN_VALID_ID;
        
        void markAsClosed() {
            state = RouterHandlerState.Closed;
        }
        
        @Override
        public void handlerAdded(ChannelHandlerContext ctx) throws Exception {
            // System.out.println("Router handler added on thread " + Thread.currentThread().getId());
            this.ctx = ctx;
        }
        
        @Override
        public void channelActive(ChannelHandlerContext ctx) throws Exception {
            // System.out.println("Router handler active on thread " + Thread.currentThread().getId());
            if (state != RouterHandlerState.Open) return;
            
            if (isDisposed) {
                // Got an incoming connection after the router has already shut down.
                // Therefore we close the connection
                state = RouterHandlerState.Closed;
                ctx.writeAndFlush(Unpooled.EMPTY_BUFFER).addListener(ChannelFutureListener.CLOSE);
            } else {
                idleChannels.add(ctx.channel());
            }
        }
        
        @Override
        public void channelInactive(ChannelHandlerContext ctx) throws Exception {
            // System.out.println("Router handler inactive on thread " + Thread.currentThread().getId());
            if (isDisposed || state != RouterHandlerState.Open) return;
            markAsClosed();
            if (realm != null) {
                realm.removeChannel(this, true);
            } else {
                idleChannels.remove(ctx.channel());
            }
        }

        @Override
        protected void channelRead0(ChannelHandlerContext ctx, WampMessage msg) throws Exception {
            //System.out.println("Router channel read on thread " + Thread.currentThread().getId());
            if (isDisposed || state != RouterHandlerState.Open) return;
            if (realm == null) {
                onMessageFromUnregisteredChannel(this, msg);
            } else {
                onMessageFromRegisteredChannel(this, msg);
            }
        }
        
        @Override
        public void exceptionCaught(ChannelHandlerContext ctx, Throwable cause) throws Exception {
            if (isDisposed || state != RouterHandlerState.Open) return;
            if (realm != null) {
                closeActiveChannel(this, null);  
            } else {
                closePassiveChannel(this);
            }
        }
    }
    
    private void onMessageFromRegisteredChannel(WampRouterHandler handler, WampMessage msg) {
        
        // TODO: Validate roles for all relevant messages
        
        if (msg instanceof HelloMessage || msg instanceof WelcomeMessage) {
            // The client sent hello but it was already registered -> This is an error
            // If the client sends welcome it's also an error
            closeActiveChannel(handler, new GoodbyeMessage(null, ApplicationError.INVALID_ARGUMENT));
        } else if (msg instanceof AbortMessage || msg instanceof GoodbyeMessage) {
            // The client wants to leave the realm
            // Remove the channel from the realm
            handler.realm.removeChannel(handler, true);
            // But add it to the list of passive channels
            idleChannels.add(handler.ctx.channel());
            // Echo the message in case of goodbye
            if (msg instanceof GoodbyeMessage) {
                GoodbyeMessage reply = new GoodbyeMessage(null, ApplicationError.GOODBYE_AND_OUT);
                handler.ctx.writeAndFlush(reply);
            }
        } else if (msg instanceof CallMessage) {
            // The client wants to call a remote function
            // Verify the message
            CallMessage call = (CallMessage) msg;
            String err = null;
            if (!UriValidator.tryValidate(call.procedure, handler.realm.config.useStrictUriValidation)) {
                // Client sent an invalid URI
                err = ApplicationError.INVALID_URI;
            }
            
            if (err == null && !(IdValidator.isValidId(call.requestId))) {
                // Client sent an invalid request ID
                err = ApplicationError.INVALID_ARGUMENT;
            }
            
            Procedure proc = null;
            if (err == null) {
                proc = handler.realm.procedures.get(call.procedure);
                if (proc == null) err = ApplicationError.NO_SUCH_PROCEDURE;
            }
            
            if (err != null) { // If we have an error send that to the client
                ErrorMessage errMsg = new ErrorMessage(CallMessage.ID, call.requestId, 
                    null, err, null, null);
                handler.ctx.writeAndFlush(errMsg);
                return;
            }
            
            // Everything checked, we can forward the call to the provider
            Invocation invoc = new Invocation();
            invoc.callRequestId = call.requestId;
            invoc.caller = handler;
            invoc.procedure = proc;
            invoc.invocationRequestId = IdGenerator.newLinearId(proc.provider.lastUsedId,
                proc.provider.pendingInvocations);
            proc.provider.lastUsedId = invoc.invocationRequestId; 
            
            // Store the invocation
            proc.provider.pendingInvocations.put(invoc.invocationRequestId, invoc);
            // Store the call in the procedure to return error if client unregisters
            proc.pendingCalls.add(invoc);

            // And send it to the provider
            InvocationMessage imsg = new InvocationMessage(invoc.invocationRequestId,
                proc.registrationId, null, call.arguments, call.argumentsKw);
            proc.provider.ctx.writeAndFlush(imsg);
        } else if (msg instanceof YieldMessage) {
            // The clients sends as the result of an RPC
            // Verify the message
            YieldMessage yield = (YieldMessage) msg;
            if (!(IdValidator.isValidId(yield.requestId))) return;
            // Look up the invocation to find the original caller
            if (handler.pendingInvocations == null) return;  // If a client send a yield without an invocation, return
            Invocation invoc = handler.pendingInvocations.get(yield.requestId);
            if (invoc == null) return; // There is no invocation pending under this ID
            handler.pendingInvocations.remove(yield.requestId);
            invoc.procedure.pendingCalls.remove(invoc);
            // Send the result to the original caller
            ResultMessage result = new ResultMessage(invoc.callRequestId, null, yield.arguments, yield.argumentsKw);
            invoc.caller.ctx.writeAndFlush(result);
        } else if (msg instanceof ErrorMessage) {
            ErrorMessage err = (ErrorMessage) msg;
            if (!(IdValidator.isValidId(err.requestId))) {
                return;
            }
            if (err.requestType == InvocationMessage.ID) {
                if (!UriValidator.tryValidate(err.error, handler.realm.config.useStrictUriValidation)) {
                    // The Message provider has sent us an invalid URI for the error string
                    // We better don't forward it but instead close the connection, which will
                    // give the original caller an unknown message error
                    closeActiveChannel(handler, new GoodbyeMessage(null, ApplicationError.INVALID_ARGUMENT));
                    return;
                }
                
                // Look up the invocation to find the original caller
                if (handler.pendingInvocations == null) return; // if an error is send before an invocation, do not do anything
                Invocation invoc = handler.pendingInvocations.get(err.requestId);
                if (invoc == null) return; // There is no invocation pending under this ID
                handler.pendingInvocations.remove(err.requestId);
                invoc.procedure.pendingCalls.remove(invoc);
                
                // Send the result to the original caller
                ErrorMessage fwdError = new ErrorMessage(CallMessage.ID, invoc.callRequestId, 
                    null, err.error, err.arguments, err.argumentsKw);
                invoc.caller.ctx.writeAndFlush(fwdError);                
            }
            // else TODO: Are there any other possibilities where a client could return ERROR
        } else if (msg instanceof RegisterMessage) {
            // The client wants to register a procedure
            // Verify the message
            RegisterMessage reg = (RegisterMessage) msg;
            String err = null;
            if (!UriValidator.tryValidate(reg.procedure, handler.realm.config.useStrictUriValidation)) {
                // Client sent an invalid URI
                err = ApplicationError.INVALID_URI;
            }
            
            if (err == null && !(IdValidator.isValidId(reg.requestId))) {
                // Client sent an invalid request ID
                err = ApplicationError.INVALID_ARGUMENT;
            }
            
            Procedure proc = null;
            if (err == null) {
                proc = handler.realm.procedures.get(reg.procedure);
                if (proc != null) err = ApplicationError.PROCEDURE_ALREADY_EXISTS;
            }
            
            if (err != null) { // If we have an error send that to the client
                ErrorMessage errMsg = new ErrorMessage(RegisterMessage.ID, reg.requestId, 
                    null, err, null, null);
                handler.ctx.writeAndFlush(errMsg);
                return;
            }
            
            // Everything checked, we can register the caller as the procedure provider
            long registrationId = IdGenerator.newLinearId(handler.lastUsedId, handler.providedProcedures);
            handler.lastUsedId = registrationId;
            Procedure procInfo = new Procedure(reg.procedure, handler, registrationId);
            
            // Insert new procedure
            handler.realm.procedures.put(reg.procedure, procInfo);
            if (handler.providedProcedures == null) {
                handler.providedProcedures = new HashMap<Long, WampRouter.Procedure>();
                handler.pendingInvocations = new HashMap<Long, WampRouter.Invocation>();
            }
            handler.providedProcedures.put(procInfo.registrationId, procInfo);
            
            RegisteredMessage response = new RegisteredMessage(reg.requestId, procInfo.registrationId);
            handler.ctx.writeAndFlush(response);
        } else if (msg instanceof UnregisterMessage) {
            // The client wants to unregister a procedure
            // Verify the message
            UnregisterMessage unreg = (UnregisterMessage) msg;
            String err = null;
            if (!(IdValidator.isValidId(unreg.requestId))
             || !(IdValidator.isValidId(unreg.registrationId))) {
                // Client sent an invalid request or registration ID
                err = ApplicationError.INVALID_ARGUMENT;
            }
            
            Procedure proc = null;
            if (err == null) {
                if (handler.providedProcedures != null) {
                    proc = handler.providedProcedures.get(unreg.registrationId);
                }
                // Check whether the procedure exists AND if the caller is the owner
                // If the caller is not the owner it might be an attack, so we don't
                // disclose that the procedure exists.
                if (proc == null) {
                    err = ApplicationError.NO_SUCH_REGISTRATION;
                }
            }
            
            if (err != null) { // If we have an error send that to the client
                ErrorMessage errMsg = new ErrorMessage(UnregisterMessage.ID, unreg.requestId, 
                    null, err, null, null);
                handler.ctx.writeAndFlush(errMsg);
                return;
            }
            
            // Mark pending calls to this procedure as failed
            for (Invocation invoc : proc.pendingCalls) {
                handler.pendingInvocations.remove(invoc.invocationRequestId);
                if (invoc.caller.state == RouterHandlerState.Open) {
                    ErrorMessage errMsg = new ErrorMessage(CallMessage.ID, invoc.callRequestId, 
                        null, ApplicationError.NO_SUCH_PROCEDURE, null, null);
                    invoc.caller.ctx.writeAndFlush(errMsg);
                }
            }
            proc.pendingCalls.clear();

            // Remove the procedure from the realm and the handler
            handler.realm.procedures.remove(proc.procName);
            handler.providedProcedures.remove(proc.registrationId);
            
            if (handler.providedProcedures.size() == 0) {
                handler.providedProcedures = null;
                handler.pendingInvocations = null;
            }
            
            // Send the acknowledge
            UnregisteredMessage response = new UnregisteredMessage(unreg.requestId);
            handler.ctx.writeAndFlush(response);
        } else if (msg instanceof SubscribeMessage) {
            // The client wants to subscribe to a procedure
            // Verify the message
            SubscribeMessage sub = (SubscribeMessage) msg;
            String err = null;
            if (!UriValidator.tryValidate(sub.topic, handler.realm.config.useStrictUriValidation)) {
                // Client sent an invalid URI
                err = ApplicationError.INVALID_URI;
            }
            
            if (err == null && !(IdValidator.isValidId(sub.requestId))) {
                // Client sent an invalid request ID
                err = ApplicationError.INVALID_ARGUMENT;
            }
            
            if (err != null) { // If we have an error send that to the client
                ErrorMessage errMsg = new ErrorMessage(SubscribeMessage.ID, sub.requestId, 
                    null, err, null, null);
                handler.ctx.writeAndFlush(errMsg);
                return;
            }
            
            // Create a new subscription map for the client if it was not subscribed before
            if (handler.subscriptionsById == null) {
                handler.subscriptionsById = new HashMap<Long, WampRouter.Subscription>();
            }
            
            // Search if a subscription from any client on the realm to this topic exists
            Subscription subscription = handler.realm.subscriptionsByTopic.get(sub.topic);
            if (subscription == null) {
                // No client was subscribed to this URI up to now
                // Create a new subscription id
                long subscriptionId = IdGenerator.newLinearId(handler.realm.lastUsedSubscriptionId,
                                                              handler.realm.subscriptionsById);
                handler.realm.lastUsedSubscriptionId = subscriptionId;
                // Create and add the new subscription
                subscription = new Subscription(sub.topic, subscriptionId);
                handler.realm.subscriptionsByTopic.put(sub.topic, subscription);
                handler.realm.subscriptionsById.put(subscriptionId, subscription);
            }
            
            // We check if the client is already subscribed to this topic by trying to add the
            // new client as a receiver. If the client is already a receiver we do nothing
            // (already subscribed and already stored in handler.subscriptionsById). Calling
            // add to check and add is more efficient than checking with contains first.
            // If the client was already subscribed this will return the same subscriptionId
            // than as for the last subscription.
            // See discussion in https://groups.google.com/forum/#!topic/wampws/kC878Ngc9Z0
            if (subscription.subscribers.add(handler)) {
                // Add the subscription on the client
                handler.subscriptionsById.put(subscription.subscriptionId, subscription);
            }
            
            SubscribedMessage response = new SubscribedMessage(sub.requestId, subscription.subscriptionId);
            handler.ctx.writeAndFlush(response);
        } else if (msg instanceof UnsubscribeMessage) {
            // The client wants to cancel a subscription
            // Verify the message
            UnsubscribeMessage unsub = (UnsubscribeMessage) msg;
            String err = null;
            if (!(IdValidator.isValidId(unsub.requestId))
             || !(IdValidator.isValidId(unsub.subscriptionId))) {
                // Client sent an invalid request or registration ID
                err = ApplicationError.INVALID_ARGUMENT;
            }
            
            Subscription s = null;
            if (err == null) {
                // Check whether such a subscription exists and fetch the topic name
                if (handler.subscriptionsById != null) {
                    s = handler.subscriptionsById.get(unsub.subscriptionId);
                }
                if (s == null) {
                    err = ApplicationError.NO_SUCH_SUBSCRIPTION;
                }
            }
            
            if (err != null) { // If we have an error send that to the client
                ErrorMessage errMsg = new ErrorMessage(UnsubscribeMessage.ID, unsub.requestId, 
                    null, err, null, null);
                handler.ctx.writeAndFlush(errMsg);
                return;
            }

            // Remove the channel as an receiver from the subscription
            s.subscribers.remove(handler);
            
            // Remove the subscription from the handler
            handler.subscriptionsById.remove(s.subscriptionId);
            if (handler.subscriptionsById.isEmpty()) {
                handler.subscriptionsById = null;
            }
            
            // Remove the subscription from the realm if no subscriber is left
            if (s.subscribers.isEmpty()) {
                handler.realm.subscriptionsByTopic.remove(s.topic);
                handler.realm.subscriptionsById.remove(s.subscriptionId);
            }
            
            // Send the acknowledge
            UnsubscribedMessage response = new UnsubscribedMessage(unsub.requestId);
            handler.ctx.writeAndFlush(response);
        } else if (msg instanceof PublishMessage) {
            // The client wants to publish something to all subscribers (apart from himself)
            PublishMessage pub = (PublishMessage) msg;
            // Check whether the client wants an acknowledgement for the publication
            // Default is no
            boolean sendAcknowledge = false;
            JsonNode ackOption = pub.options.get("acknowledge");
            if (ackOption != null && ackOption.asBoolean() == true)
                sendAcknowledge = true;
            
            String err = null;
            if (!UriValidator.tryValidate(pub.topic, handler.realm.config.useStrictUriValidation)) {
                // Client sent an invalid URI
                err = ApplicationError.INVALID_URI;
            }
            
            if (err == null && !(IdValidator.isValidId(pub.requestId))) {
                // Client sent an invalid request ID
                err = ApplicationError.INVALID_ARGUMENT;
            }
            
            if (err != null) { // If we have an error send that to the client
                ErrorMessage errMsg = new ErrorMessage(PublishMessage.ID, pub.requestId, 
                    null, err, null, null);
                if (sendAcknowledge) {
                    handler.ctx.writeAndFlush(errMsg);
                }
                return;
            }
            
            long publicationId = IdGenerator.newRandomId(null); // Store that somewhere?

            // Get the subscriptions for this topic on the realm
<<<<<<< HEAD
            Subscription subscription = handler.realm.subscriptionsByTopic.get(pub.topic);
            if (subscription != null) {
                for (WampRouterHandler receiver : subscription.subscribers) {
                    if (receiver == handler) continue; // Skip the publisher
=======
            Set<Subscription> subscriptionSet = handler.realm.subscriptions.get(pub.topic);
            if (subscriptionSet != null) {
                for (Subscription subscriber : subscriptionSet) {
                    if (subscriber.subscriber == handler) {
                        boolean skipPublisher = true;
                        if (pub.options != null) {
                            JsonNode excludeMeNode = pub.options.get("exclude_me");
                            if (excludeMeNode != null) {
                                skipPublisher = excludeMeNode.asBoolean();
                            }
                        }
                        if (skipPublisher) {
                            continue;
                        }
                    }
>>>>>>> 90ac8af9
                    // Publish the event to the subscriber
                    EventMessage ev = new EventMessage(subscription.subscriptionId, publicationId,
                        null, pub.arguments, pub.argumentsKw);
                    receiver.ctx.writeAndFlush(ev);
                }
            }
            
            if (sendAcknowledge) {
                PublishedMessage response = new PublishedMessage(pub.requestId, publicationId);
                handler.ctx.writeAndFlush(response);
            }
        }
    }
    
    private void onMessageFromUnregisteredChannel(WampRouterHandler channelHandler, WampMessage msg)
    {
        // Only HELLO is allowed when a channel is not registered
        if (!(msg instanceof HelloMessage)) {
            // Close the connection
            closePassiveChannel(channelHandler);
            return;
        }
        
        HelloMessage hello = (HelloMessage) msg;
        
        String errorMsg = null;
        Realm realm = null;
        if (!UriValidator.tryValidate(hello.realm, false)) {
            errorMsg = ApplicationError.INVALID_URI;
        } else {
            realm = realms.get(hello.realm);
            if (realm == null) {
                errorMsg = ApplicationError.NO_SUCH_REALM;
            }
        }
        
        if (errorMsg != null) {
            AbortMessage abort = new AbortMessage(null, errorMsg);
            channelHandler.ctx.writeAndFlush(abort);
            return;
        }
        
        Set<WampRoles> roles = new HashSet<WampRoles>();
        boolean hasUnsupportedRoles = false;
        
        JsonNode n = hello.details.get("roles");
        if (n != null && n.isObject()) {
            ObjectNode rolesNode = (ObjectNode) n;
            Iterator<String> roleKeys = rolesNode.fieldNames();
            while (roleKeys.hasNext()) {
                WampRoles role = WampRoles.fromString(roleKeys.next());
                if (!SUPPORTED_CLIENT_ROLES.contains(role)) hasUnsupportedRoles = true;
                if (role != null) roles.add(role);
            }
        }
        
        if (roles.size() == 0 || hasUnsupportedRoles) {
            AbortMessage abort = new AbortMessage(null, ApplicationError.NO_SUCH_ROLE);
            channelHandler.ctx.writeAndFlush(abort);
            return;
        }
        
        long sessionId = IdGenerator.newRandomId(null);
        // TODO: Should be unique on the router and should be stored somewhere
        
        // Include the channel into the realm
        realm.includeChannel(channelHandler, sessionId, roles);
        // Remove the channel from the idle channel list - It is no longer idle
        idleChannels.remove(channelHandler.ctx.channel());
        
        // Expose the roles that are configured for the realm
        ObjectNode welcomeDetails = objectMapper.createObjectNode();
        ObjectNode routerRoles = welcomeDetails.putObject("roles");
        for (WampRoles role : realm.config.roles) {
            ObjectNode roleNode = routerRoles.putObject(role.toString());
            if (role == WampRoles.Publisher ) {
                ObjectNode featuresNode = roleNode.putObject("features");
                featuresNode.put("publisher_exclusion", true);
            }
        }
        
        // Respond with the WELCOME message
        WelcomeMessage welcome = new WelcomeMessage(channelHandler.sessionId, welcomeDetails);
        channelHandler.ctx.writeAndFlush(welcome);
    }
    
    private void closeActiveChannel(WampRouterHandler channel, WampMessage closeMessage) {
        if (channel == null) return;
        
        channel.realm.removeChannel(channel, true);
        channel.markAsClosed();
        
        if (channel.ctx != null) {
            Object m = (closeMessage == null) ? Unpooled.EMPTY_BUFFER : closeMessage;
            channel.ctx.writeAndFlush(m)
               .addListener(ChannelFutureListener.CLOSE);
        }
    }
    
    private void closePassiveChannel(WampRouterHandler channelHandler) {
        idleChannels.remove(channelHandler.ctx.channel());
        channelHandler.markAsClosed();
        channelHandler.ctx.close();
    }
}<|MERGE_RESOLUTION|>--- conflicted
+++ resolved
@@ -675,28 +675,19 @@
             long publicationId = IdGenerator.newRandomId(null); // Store that somewhere?
 
             // Get the subscriptions for this topic on the realm
-<<<<<<< HEAD
             Subscription subscription = handler.realm.subscriptionsByTopic.get(pub.topic);
             if (subscription != null) {
                 for (WampRouterHandler receiver : subscription.subscribers) {
-                    if (receiver == handler) continue; // Skip the publisher
-=======
-            Set<Subscription> subscriptionSet = handler.realm.subscriptions.get(pub.topic);
-            if (subscriptionSet != null) {
-                for (Subscription subscriber : subscriptionSet) {
-                    if (subscriber.subscriber == handler) {
+                    if (receiver == handler) { // Potentially skip the publisher
                         boolean skipPublisher = true;
                         if (pub.options != null) {
                             JsonNode excludeMeNode = pub.options.get("exclude_me");
                             if (excludeMeNode != null) {
-                                skipPublisher = excludeMeNode.asBoolean();
+                                skipPublisher = excludeMeNode.asBoolean(true);
                             }
                         }
-                        if (skipPublisher) {
-                            continue;
-                        }
+                        if (skipPublisher) continue;
                     }
->>>>>>> 90ac8af9
                     // Publish the event to the subscriber
                     EventMessage ev = new EventMessage(subscription.subscriptionId, publicationId,
                         null, pub.arguments, pub.argumentsKw);
